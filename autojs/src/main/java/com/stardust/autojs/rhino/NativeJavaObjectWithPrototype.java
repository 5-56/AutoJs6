--- conflicted
+++ resolved
@@ -21,10 +21,6 @@
     public NativeJavaObjectWithPrototype() {
     }
 
-<<<<<<< HEAD
-
-=======
->>>>>>> 438a9594
     @Override
     public boolean has(String name, Scriptable start) {
         return super.has(name, start) || (prototype != null && prototype.has(name, start))
